--- conflicted
+++ resolved
@@ -35,15 +35,9 @@
       keep_alive: 120
       buf_size: 8192
 
-<<<<<<< HEAD
-    # tls:
-    #  privkey_path: server.key
-    #  cert_path: server.crt
-=======
     tls:
       privkey_path: ""
       cert_path: ""
->>>>>>> 401254b9
 
     compression:
       level: default
